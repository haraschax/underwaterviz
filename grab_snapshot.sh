#!/usr/bin/env bash
#
# grab_snapshot.sh -- Fetch frames from the Scripps Pier underwater camera
# and maintain a curated archive. This script is designed to be executed
# hourly via cron or a GitHub Actions workflow. It performs three tasks:
#
# 1. Capture a single frame from the live stream and save it into a
#    date‑partitioned directory hierarchy under `snapshots/YYYY/MM/DD/HH.png`.
#    The capture only occurs if the current hour falls within the allowed
#    time window. The time window is defined once via START_HOUR and
#    END_HOUR variables (inclusive). For example, START_HOUR=6 and
#    END_HOUR=19 will allow captures from 06:00 through 19:59.
#
# 2. Remove any previously saved snapshots that lie outside of the allowed
#    time window. This ensures that the repository only contains images
#    captured during the desired hours, keeping the data set compact.
#
# 3. Generate a set of "last 7 days" highlight images. For each of the
#    last seven calendar days, the script selects the snapshot whose hour
#    is closest to noon (12:00) within the allowed time window. These
#    highlights are copied into `docs/last7days/` and a JSON manifest
#    (`last7days.json`) is written. The website can fetch this manifest
#    to display recent images without performing API calls or time‑window
#    logic on the client.

set -euo pipefail

# Base directory for snapshots relative to the repository root
BASE_DIR="$(dirname "$0")/snapshots"

# Directory for the last 7 days highlights under docs
LAST7_DIR="$(dirname "$0")/docs/last7days"

# Define the inclusive time window for capturing snapshots. Only hours
# between START_HOUR and END_HOUR (inclusive) will be saved. These
# variables should be defined in one place to avoid duplication.
START_HOUR=6
END_HOUR=19

# Determine current date components. Set TZ externally (e.g.
# TZ=America/Los_Angeles) if desired.
YEAR="$(date +%Y)"
MONTH="$(date +%m)"
DAY="$(date +%d)"
HOUR="$(date +%H)"

# Create today's directory hierarchy (e.g. snapshots/2025/07/30)
OUT_DIR="$BASE_DIR/$YEAR/$MONTH/$DAY"
mkdir -p "$OUT_DIR"

# Only capture a snapshot if the current hour is within the allowed range.
# Convert the HH string into a decimal number (strip leading zero) to avoid
# octal interpretation in arithmetic contexts.
current_hour=$((10#$HOUR))
if (( current_hour >= START_HOUR && current_hour <= END_HOUR )); then
<<<<<<< HEAD

  EMBED_URL="https://portal.hdontap.com/s/embed/?streamKey=scripps_pier-underwater"
  STREAM_URL=$(curl -fsSL -H 'User-Agent: Mozilla/5.0' "$EMBED_URL" | grep -oP '"streamSrc":"\K[^"]+')
  printf -v STREAM_URL '%b' "$STREAM_URL"
  echo "STREAM_URL=$STREAM_URL"
=======
  
	
  STREAM_URL="https://live.hdontap.com/hls/hosb6lo/scripps_pier-underwater.stream/playlist.m3u8?mt=s3EyxJxwK9dEiiyTKa83jA&e=1755736555"
  echo "STREAM_URL=$STREAM_URL"	
>>>>>>> 843d7fd5
  if [[ -n "$STREAM_URL" ]]; then
    OUT_FILE="$OUT_DIR/$HOUR.png"
    # Capture one frame from the current stream URL
    ffmpeg -y -loglevel error -i "$STREAM_URL" -frames:v 1 -f image2 "$OUT_FILE"
    echo "Saved snapshot to $OUT_FILE"
  else
    echo "Warning: failed to fetch stream URL from embed page; snapshot not saved."
  fi

else
  echo "Current hour $HOUR is outside the allowed time window ($START_HOUR-$END_HOUR); snapshot not saved."
fi

# Delete snapshots outside the allowed time window. Iterate over all
# existing PNG files under snapshots and remove any whose hour component
# falls outside of [START_HOUR, END_HOUR].
find "$BASE_DIR" -type f -name '*.png' | while read -r file; do
  fname="$(basename "$file" .png)"
  # If the filename isn't purely numeric, skip it
  if [[ "$fname" =~ ^[0-9]{1,2}$ ]]; then
    # Strip any leading zero to avoid octal interpretation
    hour_num=$((10#$fname))
    if (( hour_num < START_HOUR || hour_num > END_HOUR )); then
      rm -f "$file"
    fi
  fi
done

# Prepare the last7days highlights directory
mkdir -p "$LAST7_DIR"
rm -f "$LAST7_DIR"/*.png "$LAST7_DIR"/last7days.json || true

# Build JSON manifest and copy the best snapshot for each of the last 7 days
manifest="["
count=0
for offset in {0..6}; do
  target_date="$(date -d "-$offset day" +%Y-%m-%d)"
  Y="$(date -d "-$offset day" +%Y)"
  M="$(date -d "-$offset day" +%m)"
  D="$(date -d "-$offset day" +%d)"
  day_dir="$BASE_DIR/$Y/$M/$D"
  if [ -d "$day_dir" ]; then
    best_file=""
    best_diff=1000
    for img in "$day_dir"/*.png; do
      [ -e "$img" ] || continue
      hour="$(basename "$img" .png)"
      # Skip if not numeric
      if ! [[ "$hour" =~ ^[0-9]{1,2}$ ]]; then continue; fi
      # Convert to decimal to avoid octal interpretation
      hour_num=$((10#$hour))
      # Check time window
      if (( hour_num < START_HOUR || hour_num > END_HOUR )); then
        continue
      fi
      # Compute absolute difference from noon (12)
      diff=$(( hour_num > 12 ? hour_num - 12 : 12 - hour_num ))
      if (( diff < best_diff )); then
        best_file="$img"
        best_diff=$diff
      fi
    done
    if [ -n "$best_file" ]; then
      hr="$(basename "$best_file" .png)"
      out_name="${Y}-${M}-${D}_${hr}.png"
      cp "$best_file" "$LAST7_DIR/$out_name"
      # Append to JSON manifest
      if [ "$count" -gt 0 ]; then
        manifest+="," 
      fi
      manifest+="{\"file\":\"$out_name\",\"date\":\"${Y}-${M}-${D}\",\"time\":\"$hr\"}"
      count=$((count + 1))
    fi
  fi
done
manifest+="]"
echo "$manifest" > "$LAST7_DIR/last7days.json"
echo "Wrote highlights manifest to $LAST7_DIR/last7days.json"

# -----------------------------------------------------------------------------
# Generate a months manifest.  This manifest lists all year/month
# combinations that currently contain at least one snapshot.  Only months
# containing at least one PNG file are included.  The time window logic
# does not need to be rechecked here because files outside the allowed
# window have already been removed by the cleanup step above.
#
# The result is written to docs/months.json as an array of objects with
# "year" and "month" keys, for example: [{"year":"2025","month":"07"}, ...].

MONTHS_MANIFEST_FILE="$(dirname "$0")/docs/months.json"
months_json="["
month_count=0
shopt -s nullglob
for year_dir in "$BASE_DIR"/*; do
  [[ -d "$year_dir" ]] || continue
  year_name="$(basename "$year_dir")"
  for month_dir in "$year_dir"/*; do
    [[ -d "$month_dir" ]] || continue
    month_name="$(basename "$month_dir")"
    # Check if this month contains at least one image file
    has_files=0
    # Look for any PNG inside day directories
    if compgen -G "$month_dir"/*/*.png > /dev/null; then
      has_files=1
    fi
    if [ "$has_files" -eq 1 ]; then
      if [ "$month_count" -gt 0 ]; then
        months_json+="," 
      fi
      months_json+="{\"year\":\"$year_name\",\"month\":\"$month_name\"}"
      month_count=$((month_count + 1))
    fi
  done
done
months_json+="]"
echo "$months_json" > "$MONTHS_MANIFEST_FILE"
echo "Wrote months manifest to $MONTHS_MANIFEST_FILE"<|MERGE_RESOLUTION|>--- conflicted
+++ resolved
@@ -53,18 +53,10 @@
 # octal interpretation in arithmetic contexts.
 current_hour=$((10#$HOUR))
 if (( current_hour >= START_HOUR && current_hour <= END_HOUR )); then
-<<<<<<< HEAD
 
   EMBED_URL="https://portal.hdontap.com/s/embed/?streamKey=scripps_pier-underwater"
   STREAM_URL=$(curl -fsSL -H 'User-Agent: Mozilla/5.0' "$EMBED_URL" | grep -oP '"streamSrc":"\K[^"]+')
   printf -v STREAM_URL '%b' "$STREAM_URL"
-  echo "STREAM_URL=$STREAM_URL"
-=======
-  
-	
-  STREAM_URL="https://live.hdontap.com/hls/hosb6lo/scripps_pier-underwater.stream/playlist.m3u8?mt=s3EyxJxwK9dEiiyTKa83jA&e=1755736555"
-  echo "STREAM_URL=$STREAM_URL"	
->>>>>>> 843d7fd5
   if [[ -n "$STREAM_URL" ]]; then
     OUT_FILE="$OUT_DIR/$HOUR.png"
     # Capture one frame from the current stream URL
